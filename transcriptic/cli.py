#!/usr/bin/env python3
import json
import os
import sys

import click
import requests

from transcriptic import commands
from transcriptic.config import Connection


class FeatureGroup(click.Group):
    """Custom group to handle hiding of commands based on the `feature` tag
    TODO: Deprecate once Click 7 lands and use `hidden` parameter in commands
    """

    def __init__(self, **attrs):
        click.Group.__init__(self, **attrs)

    def format_commands(self, ctx, formatter):
        """Custom formatter to control whether a command is displayed
        Note: This is only called when formatting the help message.
        """
        ctx.obj = ContextObject()
        try:
            ctx.obj.api = Connection.from_file("~/.transcriptic")
        except (FileNotFoundError, OSError):
            # This defaults to feature_groups = []
            ctx.obj.api = Connection()

        rows = []
        for subcommand in self.list_commands(ctx):
            cmd = self.get_command(ctx, subcommand)
            if cmd is None:
                continue
            try:
                if (
                    cmd.feature is not None
                    and cmd.feature in ctx.obj.api.feature_groups
                ):
                    help = cmd.short_help or ""
                    rows.append((subcommand, help))
                else:
                    continue
            except AttributeError:
                help = cmd.short_help or ""
                rows.append((subcommand, help))

        if rows:
            with formatter.section("Commands"):
                formatter.write_dl(rows)


class FeatureCommand(click.Command):
    """Extend off Command to add `feature` attribute
    TODO: Deprecate once Click 7 lands and use `hidden` parameter in commands
    """

    def __init__(self, feature=None, **attrs):
        click.Command.__init__(self, **attrs)
        self.feature = feature


class HiddenOption(click.Option):
    """Monkey patch of click Option to enable hidden options
    TODO: Deprecate once Click 7 lands and use `hidden` option instead
    """

    def __init__(self, *param_decls, **attrs):
        __hidden__ = attrs.pop("hidden", True)
        click.Option.__init__(self, *param_decls, **attrs)
        self.__hidden__ = __hidden__

    def get_help_record(self, ctx):
        """This hijacks the help record so that a hidden option does not show
        up in the help text
        """
        if self.__hidden__:
            return
        click.Option.get_help_record(self, ctx)


class ContextObject(object):
    """Object passed along Click context
    Note: `ctx` is passed along whenever the @click.pass_context decorator is
    present. This object is referenced using `ctx.obj`
    """

    def __init__(self):
        self._api = None

    @property
    def api(self):
        return self._api

    @api.setter
    def api(self, value):
        self._api = value


_CONTEXT_SETTINGS = dict(help_option_names=["-h", "--help"])


@click.group(context_settings=_CONTEXT_SETTINGS, cls=FeatureGroup)
@click.option("--api-root", default=None, hidden=True, cls=HiddenOption)
@click.option("--email", default=None, hidden=True, cls=HiddenOption)
@click.option("--token", default=None, hidden=True, cls=HiddenOption)
@click.option("--organization", "-o", default=None, hidden=True, cls=HiddenOption)
@click.option(
    "--config",
    envvar="TRANSCRIPTIC_CONFIG",
    default="~/.transcriptic",
    help="Specify a configuration file.",
)
@click.version_option(prog_name="Transcriptic Python Library (TxPy)")
@click.pass_context
def cli(ctx, api_root, email, token, organization, config):
    """A command line tool for working with Transcriptic.

    Note: This is the main entry point of the CLI. If specifying credentials,
    note that the order of preference is: --flag, environment then config file.

    Example: `transcriptic --organization "my_org" projects` >>
    `export USER_ORGANIZATION="my_org"` >> `"organization_id": "my_org" in
     ~/.transcriptic
    """
    # Initialize ContextObject to be used for storing api object
    ctx.obj = ContextObject()

    if ctx.invoked_subcommand in ["compile", "preview", "summarize", "init"]:
        # For local commands, initialize empty connection
        ctx.obj.api = Connection()
    elif ctx.invoked_subcommand == "login":
        # Load analytics option from existing dotfile if present, else prompt
        try:
            api = Connection.from_file(config)
            api.api_root = api_root or os.environ.get("BASE_URL", None) or api.api_root
            ctx.obj.api = api
        except (OSError, IOError):
            ctx.obj.api = Connection()
        # Echo a warning if other options are defined for login
        if organization or email or token:
            click.echo(
                "Only the `--api-root` option is applicable for the "
                "`login` command. All other options are ignored."
            )
    else:
        try:
            api = Connection.from_file(config)
            api.api_root = api_root or os.environ.get("BASE_URL", None) or api.api_root
            api.organization_id = (
                organization
                or os.environ.get("USER_ORGANIZATION", None)
                or api.organization_id
            )
            api.email = email or os.environ.get("USER_EMAIL", None) or api.email
            api.token = token or os.environ.get("USER_TOKEN", None) or api.token
            ctx.obj.api = api
        except (OSError, IOError):
            click.echo(
                "Welcome to TxPy! It seems like your `.transcriptic` "
                "config file is missing or out of date"
            )
            analytics = click.confirm(
                "Send TxPy CLI usage information to "
                "improve the CLI user "
                "experience?",
                default=True,
            )
            ctx.obj.api = Connection()  # Initialize empty connection
            ctx.invoke(login_cmd, api_root=api_root, analytics=analytics)
    if ctx.obj.api.analytics:
        try:
            ctx.obj.api._post_analytics(
                event_action=ctx.invoked_subcommand, event_category="cli"
            )
        except requests.exceptions.RequestException:
            pass


@cli.command("submit", cls=FeatureCommand, feature="can_submit_autoprotocol")
@click.argument("file", default="-")
@click.option(
    "--project",
    "-p",
    metavar="PROJECT_ID",
    required=True,
    help=(
        "Project id or name to submit the run to. "
        "Use `transcriptic projects` command to list existing projects."
    ),
)
@click.option("--title", "-t", help="Optional title of your run")
@click.option("--test", help="Submit this run in test mode", is_flag=True)
@click.option(
    "--pm",
    metavar="PAYMENT_METHOD_ID",
    required=False,
    help="Payment id to be used for run submission. "
    "Use `transcriptic payments` command to list existing "
    "payment methods.",
)
@click.pass_context
def submit_cmd(ctx, file, project, title=None, test=None, pm=None):
    """Submit your run to the project specified."""
    api = ctx.obj.api
    try:
        run_url = commands.submit(api, file, project, title=title, test=test, pm=pm)
        click.echo(f"Run created: {run_url}")
    except RuntimeError as err:
        click.echo(f"{err}", err=True)
        sys.exit(1)


@cli.command("build-release", cls=FeatureCommand, feature="can_upload_packages")
@click.argument("package", required=False, metavar="PACKAGE")
@click.option("--name", "-n", help="Optional name for your zip file")
@click.pass_context
def release_cmd(ctx, name=None, package=None):
    """ Compress the contents of the current directory to upload as a release.  """
    api = ctx.obj.api
    commands.release(api, name=name, package=package)


@cli.command("upload-release", cls=FeatureCommand, feature="can_upload_packages")
@click.argument(
    "archive", required=True, type=click.Path(exists=True), metavar="ARCHIVE"
)
@click.argument("package", required=True, metavar="PACKAGE")
@click.pass_context
def upload_release_cmd(ctx, archive, package):
    """Upload a release archive to a package."""
    api = ctx.obj.api
    commands.upload_release(api, archive, package)


@cli.command("upload-dataset")
@click.argument("file_path", type=click.Path(exists=True), metavar="FILE")
@click.argument("title", metavar="TITLE")
@click.argument("run_id", metavar="RUN-ID")
@click.option(
    "--tool",
    "-t",
    required=True,
    help="Name of analysis tool used for generating the dataset",
)
@click.option(
    "--version",
    "-v",
    required=True,
    help="Version of analysis tool used for generating the dataset",
)
@click.pass_context
def upload_dataset_cmd(ctx, file_path, title, run_id, tool, version):
    """Uploads specified file as an analysis dataset to the specified run."""
    api = ctx.obj.api
    commands.upload_dataset(api, file_path, title, run_id, tool, version)


@cli.command("protocols")
@click.pass_context
@click.option(
    "--local",
    is_flag=True,
    required=False,
    default=False,
    help="Shows available local protocols instead of remote protocols",
)
@click.option("--json", "json_flag", help="print JSON response", is_flag=True)
def protocols_cmd(ctx, local, json_flag):
    """List protocols within your manifest or organization."""
    api = ctx.obj.api
    commands.protocols(api, local, json_flag)


@cli.command("packages")
@click.pass_context
@click.option("-i")
def packages_cmd(ctx, i):
    """List packages in your organization."""
    api = ctx.obj.api
    commands.packages(api, i)


@cli.command("create-package", cls=FeatureCommand, feature="can_upload_packages")
@click.argument("name")
@click.argument("description")
@click.pass_context
def create_package_cmd(ctx, description, name):
    """Create a new empty protocol package"""
    api = ctx.obj.api
    commands.create_package(api, description, name)


@cli.command("delete-package", cls=FeatureCommand, feature="can_upload_packages")
@click.argument("name")
@click.option(
    "--force",
    "-f",
    help="force delete a package without being \
              prompted if you're sure",
    is_flag=True,
)
@click.pass_context
def delete_package_cmd(ctx, name, force):
    """Delete an existing protocol package"""
    api = ctx.obj.api
    commands.delete_package(api, name, force)


@cli.command("generate-protocol")
@click.pass_context
@click.argument("name")
def generate_protocol_cmd(ctx, name):
    """Generate a python protocol scaffold"""
    commands.generate_protocol(name)


@cli.command("projects")
@click.pass_context
@click.option("-i", help="DEPRECATED option. Use `--names` instead.")
@click.option("--json", "json_flag", help="print JSON response", is_flag=True)
@click.option(
    "--names",
    "names_only",
    help="returns a mapping of `project_id`: `project_name`",
    is_flag=True,
)
def projects_cmd(ctx, i, json_flag, names_only):
    """List the projects in your organization"""
    api = ctx.obj.api
    try:
        response = commands.projects(api, i, json_flag, names_only)
        if i or names_only:
            click.echo(response)
        elif json_flag:
            click.echo(json.dumps(response))
        else:
            click.echo("\n{:^80}".format("PROJECTS:\n"))
            click.echo(f"{'PROJECT NAME':^40}" + "|" + f"{'PROJECT ID':^40}")
            click.echo(f"{'':-^80}")
            for proj_id, name in list(response.items()):
                click.echo(f"{name:<40}" + "|" + f"{proj_id:^40}")
                click.echo(f"{'':-^80}")
    except RuntimeError:
        click.echo(
            "There was an error listing the projects in your "
            "organization. Make sure your login details are correct.",
            err=True,
        )


@cli.command("runs")
@click.pass_context
@click.argument("project_name")
@click.option("--json", "json_flag", help="print JSON response", is_flag=True)
def runs_cmd(ctx, project_name, json_flag):
    """List the runs that exist in a project"""
    api = ctx.obj.api
    commands.runs(api, project_name, json_flag)


@cli.command("create-project")
@click.argument("name", metavar="PROJECT_NAME")
@click.option("--dev", "-d", "-pilot", help="Create a pilot project", is_flag=True)
@click.pass_context
def create_project_cmd(ctx, name, dev):
    """Create a new empty project."""
    api = ctx.obj.api
    commands.create_project(api, name, dev)


@cli.command("delete-project")
@click.argument("name", metavar="PROJECT_NAME")
@click.option(
    "--force",
    "-f",
    help="force delete a project without being \
              prompted if you're sure",
    is_flag=True,
)
@click.pass_context
def delete_project_cmd(ctx, name, force):
    """Delete an existing project."""
    api = ctx.obj.api
    commands.delete_project(api, name, force)


@cli.command("resources")
@click.argument("query", default="*")
@click.pass_context
def resources_cmd(ctx, query):
    """Search catalog of provisionable resources"""
    api = ctx.obj.api
    commands.resources(api, query)


@cli.command("inventory")
@click.argument("query", default="*")
@click.option(
    "--include_aliquots", help="include containers with matching aliquots", is_flag=True
)
@click.option("--show_status", help="show container status", is_flag=True)
@click.option(
    "--retrieve_all", help="retrieve all samples, this may take a while", is_flag=True
)
@click.pass_context
def inventory_cmd(ctx, include_aliquots, show_status, retrieve_all, query):
    """Search organization for inventory"""
    api = ctx.obj.api
    commands.inventory(api, include_aliquots, show_status, retrieve_all, query)


@cli.command("payments")
@click.pass_context
def payments_cmd(ctx):
    """Lists available payment methods"""
    api = ctx.obj.api
    commands.payments(api)


@cli.command("init", cls=FeatureCommand, feature="can_upload_packages")
@click.argument("path", default=".")
def init_cmd(path):
    """Initialize a directory with a manifest.json file."""
    commands.init(path)


@cli.command("analyze")
@click.argument("file", default="-")
@click.option("--test", help="Analyze this run in test mode", is_flag=True)
@click.pass_context
def analyze_cmd(ctx, file, test):
    """Analyze a block of Autoprotocol JSON."""
    api = ctx.obj.api
    commands.analyze(api, file, test)


@cli.command("preview", cls=FeatureCommand, feature="can_upload_packages")
@click.argument("protocol_name", metavar="PROTOCOL_NAME")
@click.option("--view", is_flag=True)
@click.option("--dye_test", is_flag=True)
@click.pass_context
def preview_cmd(ctx, protocol_name, view, dye_test):
    """Preview the Autoprotocol output of protocol in the current package."""
    api = ctx.obj.api
    commands.preview(api, protocol_name, view, dye_test)


@cli.command("summarize")
@click.argument("file", default="-")
@click.pass_context
@click.option(
    "--html", "-x", is_flag=True, help="Generates an html view of the autoprotocol"
)
@click.option(
    "--tree",
    "-t",
    is_flag=True,
    help="Prints a job tree with instructions as leaf nodes",
)
@click.option(
    "--lookup",
    "-l",
    is_flag=True,
    help="Queries Transcriptic to convert resourceID to string",
)
# time allowance is on order of seconds
@click.option("--runtime", type=click.INT, default=5)
def summarize_cmd(ctx, file, html, tree, lookup, runtime):
    """Summarize Autoprotocol as a list of plain English steps, as well as a
    visualized Job Tree contingent upon desired runtime allowance (in seconds).
    A Job Tree refers to a structure of protocol based on container dependency,
    where each node, and its corresponding number, represents an instruction of
    the protocol. More specifically, the tree structure contains process branches,
    in which the x-axis refers to the dependency depth in a given branch, while
    the y-axis refers to the traversal of branches themselves.

    Example usage is as follows:

    python my_script.py | transcriptic summarize --tree

    python my_script.py | transcriptic summarize --tree --runtime 20

    python my_script.py | transcriptic summarize --html
    """
    if lookup or html:
        try:
            config = "~/.transcriptic"
            ctx.obj = ContextObject()
            ctx.obj.api = Connection.from_file(config)
        except:
            click.echo(
                "Connection with Transcriptic failed. Summarizing without lookup.",
                err=True,
            )

    api = ctx.obj.api
    commands.summarize(api, file, html, tree, lookup, runtime)


@cli.command("compile", cls=FeatureCommand, feature="can_upload_packages")
@click.argument("protocol_name", metavar="PROTOCOL_NAME")
@click.argument("args", nargs=-1)
def compile_cmd(protocol_name, args):
    """Compile a protocol by passing it a config file (without submitting or
    analyzing)."""
    commands.compile(protocol_name, args)


@cli.command("launch")
@click.argument("protocol")
@click.argument(
    "params", metavar="PARAMETERS_FILE", type=click.File("r"), required=False
)
@click.option(
    "--project",
    "-p",
    metavar="PROJECT_ID",
    required=False,
    help="Project id or name context for configuring the protocol. Use "
    "`transcriptic projects` command to list existing projects.",
)
@click.option(
    "--title",
    "-t",
    metavar="RUN_TITLE",
    required=False,
    help="If specified, will apply custom title to run created, default run title"
    "will be the DISPLAY-NAME_MM_DD_YYYY of the protocol selected.",
)
@click.option(
    "--save_input",
    metavar="FILE",
    required=False,
    help="Save the protocol or parameters input JSON in a file. This is "
    "useful for debugging a protocol.",
)
@click.option(
    "--local",
    is_flag=True,
    required=False,
    help="If specified, the protocol will launch a local protocol and submit a run.",
)
@click.option(
    "--accept_quote",
    is_flag=True,
    required=False,
    help="If specified, the quote will automatically be accepted, and a run "
    "will be directly submitted.",
)
@click.option(
    "--pm",
    metavar="PAYMENT_METHOD_ID",
    required=False,
    help="Payment id to be used for run submission. "
    "Use `transcriptic payments` command to list existing "
    "payment methods.",
)
@click.option("--test", help="Submit this run in test mode", is_flag=True)
@click.option(
    "--pkg",
    metavar="PACKAGE_ID",
    required=False,
    help="Package ID for discriminating between protocols with identical names",
)
@click.pass_context
def launch_cmd(
    ctx,
    protocol,
    project,
    title,
    save_input,
    local,
    accept_quote,
    params,
    pm=None,
    test=None,
    pkg=None,
):
    """Configure and launch a protocol either using the local manifest file or remotely.
    If no parameters are specified, uses the webapp to select the inputs."""
    api = ctx.obj.api
    commands.launch(
        api,
        protocol,
        project,
        title,
        save_input,
        local,
        accept_quote,
        params,
        pm=None,
        test=None,
        pkg=None,
    )


@cli.command("select-org")
@click.argument("organization", metavar="ORGANIZATION_NAME", type=str, required=False)
@click.pass_context
def select_org_cmd(ctx, organization=None):
    """Allows you to switch organizations. If the organization argument
    is provided, this will directly select the specified organization.
    """
    api = ctx.obj.api
    config = ctx.parent.params["config"]
    commands.select_org(api, config, organization)


@cli.command("login")
@click.option(
    "--rsa-key",
    type=click.Path(exists=True, file_okay=True, dir_okay=False),
    help="Path to RSA key used for signing requests",
)
@click.pass_context
def login_cmd(ctx, api_root=None, analytics=True, rsa_key=None):
    """Authenticate to your Transcriptic account."""
    api = ctx.obj.api
    config = ctx.parent.params["config"]
    commands.login(api, config, api_root, analytics, rsa_key)


@cli.command("format", cls=FeatureCommand, feature="can_upload_packages")
@click.argument("manifest", default="manifest.json")
def format_cmd(manifest):
    """Check Autoprotocol format of manifest.json."""
    commands.format(manifest)


@cli.command("exec")
@click.argument("autoprotocol", type=click.File("r"), default=sys.stdin)
@click.option(
    "--api",
    "-a",
    help="The api endpoint of your test dashboard, or the scle test workcell instance (if used with --no-redirect).",
    required=True,
)
@click.option(
    "--no-redirect",
    help="If set, the api endpoint given is the scle test workcell instance.",
    is_flag=True,
)
@click.option(
    "--workcell-id",
    "-w",
    help="The workcell id to use for the device set (wc4-mcx1, tst-01-mcx-01, etc.). This is not permitted along with the `device-set` or `session-id` option.",
)
@click.option(
    "--device-set",
    "-d",
    type=click.File("r"),
    help="A DeviceSet json file to use for scheduling. This is not permitted along with the `workcell-id` or `session-id` options.",
)
@click.option(
    "--session-id",
    "-s",
    help="The session id of the session that should be used for scheduling this run. This is not permitted along with the `workcell-id` or `device-set` options.",
)
@click.option(
    "--time-limit",
    "-t",
    type=click.INT,
    default=30,
    help="The maximum time in seconds to spend scheduling. The scheduler will use all the time until an optimal solution is found.",
)
@click.option(
    "--schedule-at",
    default=None,
    help="The absolute time at which the given protocol should start (at the earliest). Absolute time format YYYY-MM-DDThh:mm in the local time of the target workcell (if year, month, or day is missing, it will be auto filled with the current values).",
)
@click.option(
    "--schedule-delay",
    type=click.INT,
    default=None,
    help="Delay in minutes at which the given protocol should start (at the earliest).",
)
@click.option(
    "--time-constraints-are-suggestion",
    "-tc-suggestion",
    help="If set, the time constraints will be considered only a suggestion.",
    is_flag=True,
)
@click.option(
    "--exclude",
    "-e",
    metavar="FILTER",
    help="Remove those instructions from the payload. e.g.: 0, 0-5, x_human, op:povision, x_human!:false",
    multiple=True,
)
@click.option(
    "--include",
    "-i",
    metavar="FILTER",
    help="Add those instructions to the payload after the --exclude has been applied.",
    multiple=True,
)
@click.option(
    "--partition-group-size",
    type=click.INT,
    default=None,
    help="The number of x_partition groups to be scheduled together.",
)
@click.option(
    "--partition-horizon",
    type=click.INT,
    default=None,
    help="The time in seconds to overlap partitions by.",
)
@click.option(
    "--partitioning-swap-device-id",
    default=None,
    help="The device id to use as a swap space when partitioning.",
)
@click.pass_context
def execute(
    ctx,
    autoprotocol,
    api,
    no_redirect,
    workcell_id,
    device_set,
    session_id,
    time_limit,
    schedule_at,
    schedule_delay,
    time_constraints_are_suggestion,
    exclude,
    include,
    partition_group_size,
    partition_horizon,
    partitioning_swap_device_id,
):
    """Send autoprotocol to a test workcell (no hardware) for scheduling."""
    commands.execute(
        autoprotocol,
        api,
        no_redirect,
        workcell_id,
        device_set,
        session_id,
        time_limit,
        schedule_at,
        schedule_delay,
        time_constraints_are_suggestion,
        exclude,
        include,
        partition_group_size,
        partition_horizon,
        partitioning_swap_device_id,
<<<<<<< HEAD
    )


@cli.command("preview-params")
@click.argument("protocol")
@click.option(
    "--project",
    "-p",
    metavar="PROJECT_ID",
    required=True,
    help="Project id or name context for configuring the protocol. Use "
    "`transcriptic projects` command to list existing projects.",
)
@click.option(
    "--local",
    is_flag=True,
    required=False,
    help="If include, the specified protocol will launch a from the local manifest file.",
)
@click.option(
    "--filename",
    "-f",
    metavar="FILE",
    is_flag=True,
    required=False,
    help="If specified, will output generated preview params to file with "
    'specified filename. The default will be "preview_parameters.json".',
)
@click.option(
    "--merge",
    "-m",
    is_flag=True,
    required=False,
    help="If specified, will merge the preview parameters generated into manifest used.",
)
@click.option(
    "--pkg",
    metavar="PACKAGE_ID",
    required=False,
    help="Package ID for discriminating between protocols with identical names",
)
@click.pass_context
def generate_preview_parameters_cmd(
    ctx, protocol, project, local, filename, merge, pkg=None
):
    api = ctx.obj.api
    commands.generate_preview_parameters(
        api, protocol, project, local, filename, merge, pkg=None
=======
        ctx.obj.api.email,
>>>>>>> e605f6dd
    )<|MERGE_RESOLUTION|>--- conflicted
+++ resolved
@@ -750,7 +750,7 @@
         partition_group_size,
         partition_horizon,
         partitioning_swap_device_id,
-<<<<<<< HEAD
+        ctx.obj.api.email,
     )
 
 
@@ -799,7 +799,4 @@
     api = ctx.obj.api
     commands.generate_preview_parameters(
         api, protocol, project, local, filename, merge, pkg=None
-=======
-        ctx.obj.api.email,
->>>>>>> e605f6dd
     )