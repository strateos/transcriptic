--- conflicted
+++ resolved
@@ -15,11 +15,7 @@
         'scikit-learn>=0.16',
         'scipy>=0.16',
         'numpy>=1.10',
-<<<<<<< HEAD
-        'plotly'
-=======
         'plotly>=1.8'
->>>>>>> d2d7251e
     ],
     entry_points='''
         [console_scripts]
